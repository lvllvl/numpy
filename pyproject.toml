[build-system]
<<<<<<< HEAD
# Uncomment this line in order to build with Meson by default
build-backend = "mesonpy"
=======
# Uncomment this line, the `meson-python` requires line, and the [project] and
# [project.urls] tables below in order to build with Meson by default
#build-backend = "mesonpy"
>>>>>>> 01d64079
requires = [
    # setuptools, wheel and Cython are needed for the setup.py based build
    "setuptools==59.2.0",
    # `wheel` is needed for non-isolated builds, given that `meson-python`
    # doesn't list it as a runtime requirement (at least in 0.11.0) - it's
    # likely to be removed as a dependency in meson-python 0.12.0.
    "wheel==0.37.0",
    "Cython>=0.29.30,<3.0",
#    "meson-python>=0.10.0",
]

#[project]
#name = "numpy"
#
## Using https://peps.python.org/pep-0639/
## which is still in draft
#license = {text = "BSD-3-Clause"}
## Note: needed for Meson, but setuptools errors on it. Uncomment once Meson is default.
##license-files.paths = [
##    "LICENSE.txt",
##    "LICENSES_bundles.txt"
##]
#
#description = "Fundamental package for array computing in Python"
#authors = [{name = "Travis E. Oliphant et al."}]
#maintainers = [
#    {name = "NumPy Developers", email="numpy-discussion@python.org"},
#]
#requires-python = ">=3.8"
#readme = "README.md"
#classifiers = [
#    'Development Status :: 5 - Production/Stable',
#    'Intended Audience :: Science/Research',
#    'Intended Audience :: Developers',
#    'License :: OSI Approved :: BSD License',
#    'Programming Language :: C',
#    'Programming Language :: Python',
#    'Programming Language :: Python :: 3',
#    'Programming Language :: Python :: 3.8',
#    'Programming Language :: Python :: 3.9',
#    'Programming Language :: Python :: 3.10',
#    'Programming Language :: Python :: 3.11',
#    'Programming Language :: Python :: 3 :: Only',
#    'Programming Language :: Python :: Implementation :: CPython',
#    'Topic :: Software Development',
#    'Topic :: Scientific/Engineering',
#    'Typing :: Typed',
#    'Operating System :: Microsoft :: Windows',
#    'Operating System :: POSIX',
#    'Operating System :: Unix',
#    'Operating System :: MacOS',
#]
#dynamic = ["version", "scripts"]
#
#[project.scripts]
## Note: this is currently dynamic, see setup.py. Can we get rid of that?
##       see commit f22a33b71 for rationale for dynamic behavior
#'f2py = numpy.f2py.f2py2e:main'
#'f2py3 = numpy.f2py.f2py2e:main'
#'f2py3.MINOR_VERSION = numpy.f2py.f2py2e:main'
#
#[project.entry-points]
#'array_api': 'numpy = numpy.array_api'
#'pyinstaller40': 'hook-dirs = numpy:_pyinstaller_hooks_dir'
#
#[project.urls]
#homepage = "https://numpy.org"
#documentation = "https://numpy.org/doc/"
#source = "https://github.com/numpy/numpy"
#download = "https://pypi.org/project/numpy/#files"
#tracker = "https://github.com/numpy/numpy/issues"

[tool.towncrier]
    # Do no set this since it is hard to import numpy inside the source directory
    # the name is hardcoded. Use "--version 1.18.0" to set the version
    single_file = false
    filename = "doc/source/release/{version}-notes.rst"
    directory = "doc/release/upcoming_changes/"
    issue_format = "`gh-{issue} <https://github.com/numpy/numpy/pull/{issue}>`__"
    template = "doc/release/upcoming_changes/template.rst"
    underlines = "~="
    all_bullets = false


    [[tool.towncrier.type]]
        directory = "highlight"
        name = "Highlights"
        showcontent = true

    [[tool.towncrier.type]]
        directory = "new_function"
        name = "New functions"
        showcontent = true

    [[tool.towncrier.type]]
        directory = "deprecation"
        name = "Deprecations"
        showcontent = true

    [[tool.towncrier.type]]
        directory = "future"
        name = "Future Changes"
        showcontent = true

    [[tool.towncrier.type]]
        directory = "expired"
        name = "Expired deprecations"
        showcontent = true

    [[tool.towncrier.type]]
        directory = "compatibility"
        name = "Compatibility notes"
        showcontent = true

    [[tool.towncrier.type]]
        directory = "c_api"
        name = "C API changes"
        showcontent = true

    [[tool.towncrier.type]]
        directory = "new_feature"
        name = "New Features"
        showcontent = true

    [[tool.towncrier.type]]
        directory = "improvement"
        name = "Improvements"
        showcontent = true

    [[tool.towncrier.type]]
        directory = "performance"
        name = "Performance improvements and changes"
        showcontent = true

    [[tool.towncrier.type]]
        directory = "change"
        name = "Changes"
        showcontent = true


[tool.cibuildwheel]
skip = "cp36-* cp37-* pp37-* *-manylinux_i686 *_ppc64le *_s390x *-musllinux*"
build-verbosity = "3"
before-build = "bash {project}/tools/wheels/cibw_before_build.sh {project}"
before-test = "pip install -r {project}/test_requirements.txt"
test-command = "bash {project}/tools/wheels/cibw_test_command.sh {project}"

[tool.cibuildwheel.linux]
manylinux-x86_64-image = "manylinux2014"
manylinux-aarch64-image = "manylinux2014"
environment = { CFLAGS="-std=c99 -fno-strict-aliasing", LDFLAGS="-Wl,--strip-debug", OPENBLAS64_="/usr/local", NPY_USE_BLAS_ILP64="1", RUNNER_OS="Linux" }

[tool.cibuildwheel.macos]
# For universal2 wheels, we will need to fuse them manually
# instead of going through cibuildwheel
# This is because cibuildwheel tries to make a fat wheel
# https://github.com/multi-build/multibuild/blame/devel/README.rst#L541-L565
# for more info
archs = "x86_64 arm64"
test-skip = "*_arm64 *_universal2:arm64"
# MACOS linker doesn't support stripping symbols
environment = { CFLAGS="-std=c99 -fno-strict-aliasing", OPENBLAS64_="/usr/local", NPY_USE_BLAS_ILP64="1", CC="clang", CXX = "clang++" }

[tool.cibuildwheel.windows]
environment = { OPENBLAS64_="openblas", OPENBLAS="", NPY_USE_BLAS_ILP64="1", CFLAGS="", LDFLAGS="" }

[[tool.cibuildwheel.overrides]]
select = "*-win32"
environment = { OPENBLAS64_="", OPENBLAS="openblas", NPY_USE_BLAS_ILP64="0", CFLAGS="-m32", LDFLAGS="-m32" }

[tool.devpy]
package = 'numpy'

[tool.devpy.commands]
"Build" = ["devpy.build", "devpy.test"]
"Environments" = ["devpy.shell", "devpy.ipython", "devpy.python"]<|MERGE_RESOLUTION|>--- conflicted
+++ resolved
@@ -1,12 +1,7 @@
 [build-system]
-<<<<<<< HEAD
-# Uncomment this line in order to build with Meson by default
-build-backend = "mesonpy"
-=======
 # Uncomment this line, the `meson-python` requires line, and the [project] and
 # [project.urls] tables below in order to build with Meson by default
-#build-backend = "mesonpy"
->>>>>>> 01d64079
+build-backend = "mesonpy"
 requires = [
     # setuptools, wheel and Cython are needed for the setup.py based build
     "setuptools==59.2.0",
@@ -15,69 +10,56 @@
     # likely to be removed as a dependency in meson-python 0.12.0.
     "wheel==0.37.0",
     "Cython>=0.29.30,<3.0",
-#    "meson-python>=0.10.0",
+    "meson-python>=0.10.0",
 ]
 
-#[project]
-#name = "numpy"
-#
-## Using https://peps.python.org/pep-0639/
-## which is still in draft
-#license = {text = "BSD-3-Clause"}
-## Note: needed for Meson, but setuptools errors on it. Uncomment once Meson is default.
-##license-files.paths = [
-##    "LICENSE.txt",
-##    "LICENSES_bundles.txt"
-##]
-#
-#description = "Fundamental package for array computing in Python"
-#authors = [{name = "Travis E. Oliphant et al."}]
-#maintainers = [
-#    {name = "NumPy Developers", email="numpy-discussion@python.org"},
-#]
-#requires-python = ">=3.8"
-#readme = "README.md"
-#classifiers = [
-#    'Development Status :: 5 - Production/Stable',
-#    'Intended Audience :: Science/Research',
-#    'Intended Audience :: Developers',
-#    'License :: OSI Approved :: BSD License',
-#    'Programming Language :: C',
-#    'Programming Language :: Python',
-#    'Programming Language :: Python :: 3',
-#    'Programming Language :: Python :: 3.8',
-#    'Programming Language :: Python :: 3.9',
-#    'Programming Language :: Python :: 3.10',
-#    'Programming Language :: Python :: 3.11',
-#    'Programming Language :: Python :: 3 :: Only',
-#    'Programming Language :: Python :: Implementation :: CPython',
-#    'Topic :: Software Development',
-#    'Topic :: Scientific/Engineering',
-#    'Typing :: Typed',
-#    'Operating System :: Microsoft :: Windows',
-#    'Operating System :: POSIX',
-#    'Operating System :: Unix',
-#    'Operating System :: MacOS',
-#]
-#dynamic = ["version", "scripts"]
-#
-#[project.scripts]
-## Note: this is currently dynamic, see setup.py. Can we get rid of that?
-##       see commit f22a33b71 for rationale for dynamic behavior
-#'f2py = numpy.f2py.f2py2e:main'
-#'f2py3 = numpy.f2py.f2py2e:main'
-#'f2py3.MINOR_VERSION = numpy.f2py.f2py2e:main'
-#
-#[project.entry-points]
-#'array_api': 'numpy = numpy.array_api'
-#'pyinstaller40': 'hook-dirs = numpy:_pyinstaller_hooks_dir'
-#
-#[project.urls]
-#homepage = "https://numpy.org"
-#documentation = "https://numpy.org/doc/"
-#source = "https://github.com/numpy/numpy"
-#download = "https://pypi.org/project/numpy/#files"
-#tracker = "https://github.com/numpy/numpy/issues"
+[project]
+name = "numpy"
+
+# Using https://peps.python.org/pep-0639/
+# which is still in draft
+license = {text = "BSD-3-Clause"}
+license-files.paths = [
+    "LICENSE.txt",
+    "LICENSES_bundles.txt"
+]
+
+description = "Fundamental package for array computing in Python"
+maintainers = [
+    {name = "NumPy Developers", email="numpy-discussion@python.org"},
+]
+requires-python = ">=3.8"
+readme = "README.md"
+classifiers = [
+    'Development Status :: 5 - Production/Stable',
+    'Intended Audience :: Science/Research',
+    'Intended Audience :: Developers',
+    'License :: OSI Approved :: BSD License',
+    'Programming Language :: C',
+    'Programming Language :: Python',
+    'Programming Language :: Python :: 3',
+    'Programming Language :: Python :: 3.8',
+    'Programming Language :: Python :: 3.9',
+    'Programming Language :: Python :: 3.10',
+    'Programming Language :: Python :: 3.11',
+    'Programming Language :: Python :: 3 :: Only',
+    'Programming Language :: Python :: Implementation :: CPython',
+    'Topic :: Software Development',
+    'Topic :: Scientific/Engineering',
+    'Typing :: Typed',
+    'Operating System :: Microsoft :: Windows',
+    'Operating System :: POSIX',
+    'Operating System :: Unix',
+    'Operating System :: MacOS',
+]
+dynamic = ["version"]
+
+[project.urls]
+homepage = "https://numpy.org"
+documentation = "https://numpy.org/doc/"
+source = "https://github.com/numpy/numpy"
+download = "https://pypi.org/project/numpy/#files"
+tracker = "https://github.com/numpy/numpy/issues"
 
 [tool.towncrier]
     # Do no set this since it is hard to import numpy inside the source directory
